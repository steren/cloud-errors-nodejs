# Node.JS Error Reporting Agent For Stackdriver

> **This is not an official Google product.** This module is experimental and may not be ready for use.
> This module uses APIs that may be undocumented and are subject to change without notice.

This modules provides Stackdriver Error Reporting support for Node.JS applications.
[Stackdriver Error Reporting](https://cloud.google.com/error-reporting/) is a feature of
Google Cloud Platform that allows in-depth monitoring and viewing of errors reported by
applications running in almost any environment. Here's an introductory video:

[![Learn about Error Reporting in Stackdriver](https://img.youtube.com/vi/AUW4ZEhhk_w/0.jpg)](https://youtu.be/AUW4ZEhhk_w?t=24m26s)

## Prerequisites

* Your application will need to be using Node.JS version 0.12 or greater. Node.JS v5+ is recommended.

## Quickstart (Node.JS v4.x+)

1. **Enable the Error Reporting API in your project:**

	* [You can find the Error Reporting API here](https://cloud.google.com/error-reporting/)

2. **In your project, on the command line:**

	```shell
	# Install through npm while saving to the local 'package.json'
	npm install --save @google/cloud-errors
	```

3. **In your application:**

	```JS
	// Require the library
	var errorHandler = require('@google/cloud-errors')({
		projectId: 'my-project-id'
	});

	// Report an error to the Stackdriver API
	errorHandler.report(
		new Error('This is a test'),
		(err, res) => {

			if (err) {
				console.log('Error was unable to be reported', err);
			} else {
				console.log('Error reported!', res);
			}
		}
	);
	```

<<<<<<< HEAD
## Setup

When initing the StackDriver Error reporting library you can specify several options
=======
* **When initing the Stackdriver Error reporting library you can specify several options**
>>>>>>> 9f559ba9

	```JS
	var errorHandler = require('@google/cloud-errors')({
		projectId: 'my-project-id',
		key: 'my-optional-api-key',
		onUncaughtException: 'report',
		serviceContext: {
			service: 'my-service',
			version: 'alpha1'
		}
	});
	```

Configure the error handling library to handle uncaught exceptions in serveral different ways:

	```JS
	{  // Ignore all uncaught errors, this is the default behavior
		onUncaughtException: 'ignore'
	}
	
	{ // Report all uncaught errors and do not forcefully exit
		onUncaughtException: 'report'
	}
	
	{ // Report any uncaught error and then attempt to exit after
		onUncaughtException: 'reportAndExit'
	}
	```

> All initialization arguments are optional but please be aware that to report errors to the service
> one must specify a projectId either through the `GLCOUD_PROJECT` environment variable or through the
> Javascript interface while developing locally. One must also specify a key through
> the Javascript interface or through the `GOOGLE_APPLICATION_CREDENTIALS` environment variable which
> should contain a path to the keyfile while developing locally.

### Using Express

	```JS
	var express = require('express');
	var app = express();
	var errorHandler = require('@google/cloud-errors')({
	  projectId: "my-project-id"
	});

	app.get(
	  '/errorRoute',
	  function ( req, res, next ) {
	    // You can push in errors manually
	    res.send("Error");
	    res.end();
	    next(new Error("Got traffic on the errorRoute"));
	  }
	);

	app.get(
	  '/anotherRoute',
	  function ( req, res, next ) {
	    // It'll even log potentially unexpected errors
	    JSON.parse("{\"malformedJson\": true");
	  }
	)

	// Just use the express plugin
	app.use(errorHandler.express);

	app.listen(
	  3000
	  , function ( ) {
	    console.log('Server has been started on port 3000');
	  }
	);
	```

### Using Hapi

	```JS
	var hapi = require('hapi');
	var errorHandler = require('@google/cloud-errors')({
	  projectId: 'my-project-id'
	});

	var server = new hapi.Server();
	server.connection({ port: 3000 });

	server.start(
	  ( err ) => {

	    if ( err ) {

	      throw err;
	    }

	    console.log(
	      'Server running at',
	      server.info.uri
	    );
	  }
	);

	server.route({
	  method: 'GET',
	  path: '/errorRoute',
	  handler: function ( request, reply ) {

	    throw new Error("an error");
	    reply('Error');
	  }
	});

	// Just add in the error handler to your app
	server.register(
	  { register: errorHandler.hapi },
	  ( err ) => {

	    if ( err ) {

	      console.error("There was an error in registering the plugin", err);
	    }
	  }
	);
	```

### Using Koa

	```JS
		var errorHandler = require('@google/cloud-errors')({
			projectId: 'my-project-id'
		});
		var koa = require('koa');
		var app = koa();

		app.use(errorHandler.koa);

		app.use(function *(next) {
			//This will set status and message
			this.throw('Error Message', 500);
		});

		// response
		app.use(function *(){
			this.body = 'Hello World';
		});

		app.listen(3000);
	```

### Using Restify

	```JS
		function respond(req, res, next) {
		  next(new Error('this is a restify error'));
		}

		var restify = require('restify');
		var errorHandler = require('@google/cloud-errors')({
			projectId: 'my-project-id'
		});

		var server = restify.createServer();

		server.use(errorHandler.restify(server));
		server.get('/hello/:name', respond);
		server.head('/hello/:name', respond);

		server.listen(8080, function() {
		  console.log('%s listening at %s', server.name, server.url);
		});
	```

## Developing Locally

1. Specify you project-id and key either through environment variables or through the application interface:

	* Via environment variables:

		```bash
			> export GLCOUD_PROJECT=<YOUR_PROJECT_ID>

			> export GOOGLE_APPLICATION_CREDENTIALS=<path/to/your/keyfile.json>

			> node myApp.js
		```

	* Via the javascript interface:

		```JS
		var errorHandler = require('@google/cloud-errors')({
			projectId: 'your-project-id',
			key: 'your-api-key'
		});
		```

## Developing the library

Install the dependencies:

```bash
npm install
```

Add your unit tests to:

```
tests/unit/
```

Run the test suite:

```bash
npm test
```

Run the coverage suite (will also run the test suite):

```bash
npm run-script coverage
```

Run the style checking suite:

```bash
npm run-script style
```

Pre-commit, run the Pre-commit hook to run Clang Formatter *(Must have Clang
	Formatter installed prior to use)*

```bash
git commit
```

*Then commit your changes and make a pull-request*<|MERGE_RESOLUTION|>--- conflicted
+++ resolved
@@ -49,13 +49,9 @@
 	);
 	```
 
-<<<<<<< HEAD
 ## Setup
 
-When initing the StackDriver Error reporting library you can specify several options
-=======
-* **When initing the Stackdriver Error reporting library you can specify several options**
->>>>>>> 9f559ba9
+When initing the Stackdriver Error reporting library you can specify several options
 
 	```JS
 	var errorHandler = require('@google/cloud-errors')({
